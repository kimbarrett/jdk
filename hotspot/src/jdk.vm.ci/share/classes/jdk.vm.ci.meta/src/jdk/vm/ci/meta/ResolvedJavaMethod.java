--- conflicted
+++ resolved
@@ -177,11 +177,7 @@
     /**
      * A {@code Parameter} provides information about method parameters.
      */
-<<<<<<< HEAD
-    public static class Parameter implements AnnotatedElement {
-=======
     class Parameter implements AnnotatedElement {
->>>>>>> bdf15eb4
         private final String name;
         private final ResolvedJavaMethod method;
         private final int modifiers;
@@ -190,13 +186,9 @@
         /**
          * Constructor for {@code Parameter}.
          *
-<<<<<<< HEAD
-         * @param name the name of the parameter
-=======
          * @param name the name of the parameter or {@code null} if there is no
          *            {@literal MethodParameters} class file attribute providing a non-empty name
          *            for the parameter
->>>>>>> bdf15eb4
          * @param modifiers the modifier flags for the parameter
          * @param method the method which defines this parameter
          * @param index the index of the parameter
@@ -205,10 +197,7 @@
                         int modifiers,
                         ResolvedJavaMethod method,
                         int index) {
-<<<<<<< HEAD
-=======
             assert name == null || !name.isEmpty();
->>>>>>> bdf15eb4
             this.name = name;
             this.modifiers = modifiers;
             this.method = method;
@@ -216,12 +205,6 @@
         }
 
         /**
-<<<<<<< HEAD
-         * Gets the name of the parameter.
-         */
-        public String getName() {
-            return name;
-=======
          * Gets the name of the parameter. If the parameter's name is {@linkplain #isNamePresent()
          * present}, then this method returns the name provided by the class file. Otherwise, this
          * method synthesizes a name of the form argN, where N is the index of the parameter in the
@@ -236,7 +219,6 @@
             } else {
                 return name;
             }
->>>>>>> bdf15eb4
         }
 
         /**
@@ -247,11 +229,7 @@
         }
 
         /**
-<<<<<<< HEAD
-         * Get the modifier flags for the parameter
-=======
          * Get the modifier flags for the parameter.
->>>>>>> bdf15eb4
          */
         public int getModifiers() {
             return modifiers;
@@ -279,8 +257,6 @@
         }
 
         /**
-<<<<<<< HEAD
-=======
          * Determines if the parameter has a name according to a {@literal MethodParameters} class
          * file attribute.
          *
@@ -291,7 +267,6 @@
         }
 
         /**
->>>>>>> bdf15eb4
          * Determines if the parameter represents a variable argument list.
          */
         public boolean isVarArgs() {
